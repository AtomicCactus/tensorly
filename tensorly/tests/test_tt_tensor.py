import numpy as np

import tensorly as tl
from ..decomposition import tensor_train
from ..tt_tensor import tt_to_tensor, _validate_tt_tensor, pad_tt_rank
from ..tt_tensor import validate_tt_rank, _tt_n_param
from ..testing import assert_array_almost_equal, assert_equal, assert_raises, assert_
from ..random import random_tt, random_tr, random_tt_matrix
import pytest

<<<<<<< HEAD
skip_mxnet= pytest.mark.skipif(tl.get_backend() == "mxnet", 
                 reason="MXNet currently does not support transpose for tensors of order > 6.")
=======
>>>>>>> ce2e5e4b

def test_validate_tt_tensor():
    rng = tl.check_random_state(12345)
    true_shape = (3, 4, 5)
    true_rank = (1, 3, 2, 1)
    factors = random_tt(true_shape, rank=true_rank).factors

    # Check that the correct shape/rank are returned
    shape, rank = _validate_tt_tensor(factors)
    assert_equal(
        shape,
        true_shape,
        err_msg="Returned incorrect shape (got {}, expected {})".format(
            shape, true_shape
        ),
    )
    assert_equal(
        rank,
        true_rank,
        err_msg="Returned incorrect rank (got {}, expected {})".format(rank, true_rank),
    )

    # One of the factors has the wrong ndim
    factors[0] = tl.tensor(rng.random_sample((4, 4)))
    with assert_raises(ValueError):
        _validate_tt_tensor(factors)

    # Consecutive factors ranks don't match
    factors[0] = tl.tensor(rng.random_sample((1, 3, 2)))
    with assert_raises(ValueError):
        _validate_tt_tensor(factors)

    # Boundary conditions not respected
    factors[0] = tl.tensor(rng.random_sample((3, 3, 2)))
    with assert_raises(ValueError):
        _validate_tt_tensor(factors)


def test_tt_to_tensor():
    """Test for tt_to_tensor

    References
    ----------
    .. [1] Anton Rodomanov. "Introduction to the Tensor Train Decomposition
        and Its Applications in Machine Learning", HSE Seminar on Applied
        Linear Algebra, Moscow, Russia, March 2016.
    """

    # Create tensor
    n1 = 3
    n2 = 4
    n3 = 2

    tensor = np.zeros((n1, n2, n3))

    for i in range(n1):
        for j in range(n2):
            for k in range(n3):
                tensor[i][j][k] = (i + 1) + (j + 1) + (k + 1)

    tensor = tl.tensor(tensor)

    # Compute ground truth TT factors
    factors = [None] * 3

    factors[0] = np.zeros((1, 3, 2))
    factors[1] = np.zeros((2, 4, 2))
    factors[2] = np.zeros((2, 2, 1))

    for i in range(3):
        for j in range(4):
            for k in range(2):
                factors[0][0][i][0] = i + 1
                factors[0][0][i][1] = 1

                factors[1][0][j][0] = 1
                factors[1][0][j][1] = 0
                factors[1][1][j][0] = j + 1
                factors[1][1][j][1] = 1

                factors[2][0][k][0] = 1
                factors[2][1][k][0] = k + 1

    factors = [tl.tensor(f) for f in factors]

    # Check that TT factors re-assemble to the original tensor
    assert_array_almost_equal(tensor, tl.tt_to_tensor(factors))


def test_tt_to_tensor_random():
    """Test for tt_to_tensor

    Uses random tensor as input
    """

    # Create tensor with random elements
    tensor = tl.tensor(np.random.rand(3, 4, 5, 6, 2, 10))
    tensor_shape = tensor.shape

    # Find TT decomposition of the tensor
    rank = 10
    factors = tensor_train(tensor, rank)

    # Reconstruct the original tensor
    reconstructed_tensor = tl.tt_to_tensor(factors)
    assert_(tl.shape(reconstructed_tensor) == tensor_shape)

    # Check that the rank is 10
    D = len(factors)
    for k in range(D):
        (r_prev, _, r_k) = factors[k].shape
        assert r_prev <= rank, "TT rank with index " + str(k) + "exceeds rank"
        assert r_k <= rank, "TT rank with index " + str(k + 1) + "exceeds rank"


def test_tt_n_param():
    """Test for _tt_n_param"""
    tensor_shape = (4, 5, 4, 8, 5)
    rank = (1, 3, 2, 2, 4, 1)
    factors = random_tt(shape=tensor_shape, rank=rank)
    true_n_param = np.sum([np.prod(tl.shape(f)) for f in factors])
    n_param = _tt_n_param(tensor_shape, rank)
    assert_equal(n_param, true_n_param)


def test_validate_tt_rank():
    """Test for validate_tt_rank with random sizes"""
    tensor_shape = tuple(np.random.randint(5, 10, size=4))
    n_param_tensor = np.prod(tensor_shape)
    coef = 0.2

    # Rounding = floor
    rank = validate_tt_rank(tensor_shape, rank=coef, rounding="floor")
    n_param = _tt_n_param(tensor_shape, rank)
    assert_(n_param <= n_param_tensor * coef)

    # Rounding = ceil
    rank = validate_tt_rank(tensor_shape, rank=coef, rounding="ceil")
    n_param = _tt_n_param(tensor_shape, rank)
    assert_(n_param >= n_param_tensor * coef)


@skip_mxnet
@pytest.mark.parametrize("n_pad", [1, 2])
def test_pad_tt_rank(n_pad):
    """Test for pad_tt_rank"""
    # Testing for a tensor-train
    rank = (1, 2, 2, 2, 1)
    tt = random_tt((4, 3, 5, 2), rank=rank)
    padded_tt = tl.tt_tensor.TTTensor(
        pad_tt_rank(tt, n_padding=n_pad, pad_boundaries=False)
    )
    rec = tt.to_tensor()
    rec_padded = padded_tt.to_tensor()
    assert_array_almost_equal(rec, rec_padded, decimal=4)
    assert_(padded_tt.rank == (1, *[i + n_pad for i in rank[1:-1]], 1))

    # Testing for a Tensor-Ring
    rank = (2, 3, 4, 5, 2)
    tr = random_tr((4, 3, 5, 2), rank=rank)
    padded_tr = tl.tr_tensor.TRTensor(
        pad_tt_rank(tr, n_padding=n_pad, pad_boundaries=True)
    )
    rec = tr.to_tensor()
    rec_padded = padded_tr.to_tensor()
    assert_array_almost_equal(rec, rec_padded, decimal=4)
    assert_(padded_tr.rank == tuple([i + n_pad for i in rank]))

    # Testing for a TT-Matrix
    rank = (1, 2, 3, 1)
    ttm = random_tt_matrix((2, 3, 3, 4, 2, 2), rank=rank)
    padded_ttm = tl.tt_matrix.TTMatrix(
        pad_tt_rank(ttm, n_padding=n_pad, pad_boundaries=False)
    )
    rec = ttm.to_tensor()
    rec_padded = padded_ttm.to_tensor()
    assert_array_almost_equal(rec, rec_padded, decimal=4)
    assert_(padded_ttm.rank == (1, *[i + n_pad for i in rank[1:-1]], 1))<|MERGE_RESOLUTION|>--- conflicted
+++ resolved
@@ -8,11 +8,10 @@
 from ..random import random_tt, random_tr, random_tt_matrix
 import pytest
 
-<<<<<<< HEAD
+
 skip_mxnet= pytest.mark.skipif(tl.get_backend() == "mxnet", 
                  reason="MXNet currently does not support transpose for tensors of order > 6.")
-=======
->>>>>>> ce2e5e4b
+
 
 def test_validate_tt_tensor():
     rng = tl.check_random_state(12345)
