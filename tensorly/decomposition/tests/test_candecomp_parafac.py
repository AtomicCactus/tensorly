--- conflicted
+++ resolved
@@ -126,11 +126,7 @@
     # test tensor reconstructed properly
     tolerance = 0.05
     tensor = cp_tensor(shape=(10, 10, 10), rank=4, full=True)
-<<<<<<< HEAD
-    factors = randomised_parafac(tensor, rank=5, n_samples=100, n_iter_max=100, tol=0, verbose=0)
-=======
-    factors = randomised_parafac(tensor, rank=5, n_samples=100, max_stagnation=20, n_iter_max=100, verbose=0)
->>>>>>> 05efae2f
+    factors = randomised_parafac(tensor, rank=5, n_samples=100, max_stagnation=20, n_iter_max=100, tol=0, verbose=0)
     reconstruction = kruskal_to_tensor(factors)
     error = float(T.norm(reconstruction - tensor, 2)/T.norm(tensor, 2))
     T.assert_(error < tolerance, msg='reconstruction of {} (higher than tolerance of {})'.format(error, tolerance))
