--- conflicted
+++ resolved
@@ -724,15 +724,8 @@
     """
     _ = _validate_cp_tensor(cp_tensor)
     weights, factors = cp_tensor
-<<<<<<< HEAD
     norm = T.prod([T.dot(T.transpose(f), f) for f in factors])
-    
-=======
-    norm = 1
-    for factor in factors:
-        norm *= T.dot(T.transpose(factor), factor)
-
->>>>>>> ce2e5e4b
+
     if weights is not None:
         # norm = T.dot(T.dot(weights, norm), weights)
         norm = norm * (T.reshape(weights, (-1, 1)) * T.reshape(weights, (1, -1)))
